--- conflicted
+++ resolved
@@ -1386,14 +1386,15 @@
 year = {2018},
 url = {http://openaccess.thecvf.com/content_ECCV_2018/html/Dhruv_Mahajan_Exploring_the_Limits_ECCV_2018_paper.html}
 } ",0.854,0.976
-<<<<<<< HEAD
-fixres_resnext101_32x48d_wsl,http://openaccess.thecvf.com/content_ECCV_2018/html/Dhruv_Mahajan_Exploring_the_Limits_ECCV_2018_paper.html,"@article{touvron2019fixres,
-       author = {Hugo, Touvron and Vedaldi, Andrea and Douze, Matthijs and J{\'e}gou, Herv{\'e}},
-        title = ""{Fixing the train-test resolution discrepancy}"",
-      journal = {arXiv preprint},
-        url={https://arxiv.org/abs/1906.06423},
-         year = {2019},
-        month = {jun},
+fixres_resnext101_32x48d_wsl,http://papers.nips.cc/paper/9035-fixing-the-train-test-resolution-discrepancy,"@incollection{NIPS2019_9035,
+title = {Fixing the train-test resolution discrepancy},
+author = {Touvron, Hugo and Vedaldi, Andrea and Douze, Matthijs and Jegou, Herve},
+booktitle = {Advances in Neural Information Processing Systems 32},
+editor = {H. Wallach and H. Larochelle and A. Beygelzimer and F. d\textquotesingle Alch\'{e}-Buc and E. Fox and R. Garnett},
+pages = {8252--8262},
+year = {2019},
+publisher = {Curran Associates, Inc.},
+url = {http://papers.nips.cc/paper/9035-fixing-the-train-test-resolution-discrepancy.pdf}
 }",0.863,
 resnet18-supervised,https://arxiv.org/abs/1512.03385,"@article{DBLP:journals/corr/HeZRS15,
   author    = {Kaiming He and
@@ -1535,16 +1536,4 @@
 	URL = {https://www.biorxiv.org/content/early/2020/06/18/2020.06.16.155556},
 	eprint = {https://www.biorxiv.org/content/early/2020/06/18/2020.06.16.155556.full.pdf},
 	journal = {bioRxiv}
-}",,
-=======
-fixres_resnext101_32x48d_wsl,http://papers.nips.cc/paper/9035-fixing-the-train-test-resolution-discrepancy,"@incollection{NIPS2019_9035,
-title = {Fixing the train-test resolution discrepancy},
-author = {Touvron, Hugo and Vedaldi, Andrea and Douze, Matthijs and Jegou, Herve},
-booktitle = {Advances in Neural Information Processing Systems 32},
-editor = {H. Wallach and H. Larochelle and A. Beygelzimer and F. d\textquotesingle Alch\'{e}-Buc and E. Fox and R. Garnett},
-pages = {8252--8262},
-year = {2019},
-publisher = {Curran Associates, Inc.},
-url = {http://papers.nips.cc/paper/9035-fixing-the-train-test-resolution-discrepancy.pdf}
-}",0.863,
->>>>>>> 0d4b0c41
+}",,